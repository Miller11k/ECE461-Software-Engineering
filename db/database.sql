<<<<<<< HEAD
-- 1. Create a constants table to store configurations (e.g., internal domain)
CREATE TABLE constants (
    key VARCHAR(255) PRIMARY KEY,  -- Unique key for the configuration (e.g., 'internal_domain')
    value VARCHAR(255) NOT NULL    -- Value associated with the key
);

-- Insert the internal domain into the constants table (for example purposes)
INSERT INTO constants (key, value) VALUES ('internal_domain', 'internal.acme.com');

-- 2. Create a function to check if a dependency is internal based on the internal domain from the constants table
CREATE FUNCTION is_internal_dependency(dependency_url VARCHAR)
RETURNS BOOLEAN
LANGUAGE SQL
AS $$
DECLARE
    internal_domain VARCHAR(255);
BEGIN
    -- Retrieve the internal domain from the constants table
    SELECT value INTO internal_domain FROM constants WHERE key = 'internal_domain';

    -- Check if the URL contains the internal domain
    IF dependency_url LIKE '%' || internal_domain || '%' THEN
        RETURN TRUE;
    ELSE
        RETURN FALSE;
    END IF;
END;
$$;

-- 3. Create the main packages table with extended fields
CREATE TABLE packages (
    package_id SERIAL PRIMARY KEY,               -- Unique identifier for each package
    package_name VARCHAR(255) NOT NULL,          -- Name of the package
    repo_link VARCHAR(512) NOT NULL,             -- Repository link for the package
    is_internal BOOLEAN DEFAULT FALSE,           -- Boolean to indicate if the package is internal (TRUE) or external (FALSE)
    package_version VARCHAR(50),                 -- Current version of the package (e.g., x.x.y)
    s3_link VARCHAR(512),                        -- S3 bucket link for internal packages
    sub_database_link VARCHAR(512),              -- Link to a sub-database for version-specific data (if applicable)
    net_score DECIMAL(3, 2),                     -- Overall net score for the package (0.0 - 1.0)
    final_metric DECIMAL(3, 2),                  -- Final overall metric score (aggregated)
    final_metric_latency DECIMAL(5, 3),          -- Latency for calculating the final metric score
    created_at TIMESTAMP DEFAULT CURRENT_TIMESTAMP  -- Timestamp when the package was added
);

-- 4. Create a sub-table for version-specific metrics, latencies, and scores
CREATE TABLE package_versions (
    version_id SERIAL PRIMARY KEY,               -- Unique identifier for each version entry
    package_id INT REFERENCES packages(package_id), -- Foreign key referencing the main packages table
    package_version VARCHAR(50) NOT NULL,        -- Version number (e.g., 1.0.0, 2.1.3)
    s3_location VARCHAR(512),                    -- S3 location for this version (if applicable)
    repo_link VARCHAR(512),                      -- Repository link for this version
    net_score DECIMAL(3, 2),                     -- Net score for this version
    metric_1 DECIMAL(3, 2),                      -- Value for Metric 1 (e.g., ramp-up time)
    metric_1_latency DECIMAL(5, 3),              -- Latency in seconds for Metric 1
    metric_2 DECIMAL(3, 2),                      -- Value for Metric 2 (e.g., bus factor)
    metric_2_latency DECIMAL(5, 3),              -- Latency in seconds for Metric 2
    metric_3 DECIMAL(3, 2),                      -- Value for another metric (e.g., correctness)
    metric_3_latency DECIMAL(5, 3),              -- Latency in seconds for Metric 3
    final_metric DECIMAL(3, 2),                  -- Final metric score for this version
    final_metric_latency DECIMAL(5, 3),          -- Latency for calculating the final metric score
    created_at TIMESTAMP DEFAULT CURRENT_TIMESTAMP  -- Timestamp when the version-specific data was added
);

-- 5. Create a table for package dependencies
CREATE TABLE dependencies (
    dependency_id SERIAL PRIMARY KEY,       -- Unique identifier for each dependency
    package_id INT REFERENCES packages(package_id), -- Foreign key to the associated package
    dependency_url VARCHAR(512) NOT NULL,   -- The URL or location of the dependency (e.g., npm or internal registry)
    is_internal BOOLEAN DEFAULT FALSE,      -- Boolean to indicate if the dependency is internal
    created_at TIMESTAMP DEFAULT CURRENT_TIMESTAMP  -- Timestamp of when the dependency was added
);

-- 6. Create a table for metrics (aggregated)
CREATE TABLE metrics (
    metric_id SERIAL PRIMARY KEY,           -- Unique identifier for each metric entry
    package_id INT REFERENCES packages(package_id), -- Foreign key to the associated package
    ramp_up_time DECIMAL(3, 2),             -- Metric for ramp-up time (score between 0 and 1)
    bus_factor DECIMAL(3, 2),               -- Metric for bus factor (score between 0 and 1)
    correctness DECIMAL(3, 2),              -- Metric for correctness (score between 0 and 1)
    license_compatibility DECIMAL(3, 2),    -- Metric for license compatibility (score between 0 and 1)
    maintainability DECIMAL(3, 2),          -- Metric for maintainability (score between 0 and 1)
    created_at TIMESTAMP DEFAULT CURRENT_TIMESTAMP  -- Timestamp of when the metrics were recorded
);

-- 7. Create a table to store scores and latencies for metrics
CREATE TABLE scores (
    score_id SERIAL PRIMARY KEY,            -- Unique identifier for each score entry
    package_id INT REFERENCES packages(package_id), -- Foreign key to the associated package
    net_score DECIMAL(3, 2),                -- Net score for the package (between 0 and 1)
    ramp_up_latency DECIMAL(5, 3),          -- Latency in seconds for calculating the ramp-up time metric
    bus_factor_latency DECIMAL(5, 3),       -- Latency in seconds for calculating the bus factor metric
    correctness_latency DECIMAL(5, 3),      -- Latency for calculating correctness
    license_latency DECIMAL(5, 3),          -- Latency in seconds for checking license compatibility
    maintainability_latency DECIMAL(5, 3),  -- Latency for maintainability checks
    created_at TIMESTAMP DEFAULT CURRENT_TIMESTAMP  -- Timestamp of when the score and latency were recorded
);

-- 8. Example inserts to populate the tables

-- Insert an external package (lodash)
INSERT INTO packages (package_name, repo_link, is_internal, version, s3_link, sub_database_link, net_score, final_metric, final_metric_latency)
VALUES ('lodash', 'https://github.com/lodash/lodash', FALSE, '4.17.21', NULL, NULL, 0.9, 0.88, 0.004);

-- Insert a version-specific entry for lodash
INSERT INTO package_versions (package_id, version, s3_location, repo_link, net_score, metric_1, metric_1_latency, metric_2, metric_2_latency, metric_3, metric_3_latency, final_metric, final_metric_latency)
VALUES (1, '4.17.21', NULL, 'https://github.com/lodash/lodash', 0.9, 0.8, 0.003, 0.85, 0.004, 0.9, 0.005, 0.88, 0.004);

-- Insert an internal package (acme-utils)
INSERT INTO packages (package_name, repo_link, is_internal, version, s3_link, sub_database_link, net_score, final_metric, final_metric_latency)
VALUES ('acme-utils', 'https://internal.acme.com/repo/acme-utils', TRUE, '1.2.0', 's3://internal.acme.com/acme-utils', NULL, 0.95, 0.92, 0.003);

-- Insert a version-specific entry for acme-utils
INSERT INTO package_versions (package_id, version, s3_location, repo_link, net_score, metric_1, metric_1_latency, metric_2, metric_2_latency, metric_3, metric_3_latency, final_metric, final_metric_latency)
VALUES (2, '1.2.0', 's3://internal.acme.com/acme-utils', 'https://internal.acme.com/repo/acme-utils', 0.95, 0.9, 0.002, 0.85, 0.003, 0.92, 0.002, 0.92, 0.003);

-- Insert dependencies for lodash
INSERT INTO dependencies (package_id, dependency_url, is_internal)
VALUES (1, 'https://npmjs.com/package/underscore', FALSE);

-- Insert dependencies for acme-utils
INSERT INTO dependencies (package_id, dependency_url, is_internal)
VALUES (2, 'https://internal.acme.com/package/acme-logger', TRUE);

-- Insert aggregated metrics for lodash
INSERT INTO metrics (package_id, ramp_up_time, bus_factor, correctness, license_compatibility, maintainability)
VALUES (1, 0.8, 0.6, 0.9, 1.0, 0.85);

-- Insert aggregated scores and latencies for lodash
INSERT INTO scores (package_id, net_score, ramp_up_latency, bus_factor_latency, correctness_latency, license_latency, maintainability_latency)
VALUES (1, 0.9, 0.003, 0.004, 0.005, 0.002, 0.003);


-- Create a unified table for packages with all necessary fields
CREATE TABLE packages_combined (
    package_id SERIAL PRIMARY KEY,                 -- Unique identifier for each package
    package_name VARCHAR(255) NOT NULL,            -- Name of the package
    repo_link VARCHAR(512) NOT NULL,               -- Repository link for the package
    is_internal BOOLEAN DEFAULT FALSE,             -- Boolean to indicate if the package is internal (TRUE) or external (FALSE)
    package_version VARCHAR(50) NOT NULL,          -- Current version of the package (e.g., x.x.y)
    s3_link VARCHAR(512),                          -- S3 bucket link for internal packages
    sub_database_link VARCHAR(512),                -- Link to a sub-database for version-specific data (if applicable)
    net_score DECIMAL(3, 2),                       -- Overall net score for the package (0.0 - 1.0)
    final_metric DECIMAL(3, 2),                    -- Final overall metric score (aggregated)
    final_metric_latency DECIMAL(5, 3),            -- Latency for calculating the final metric score
    ramp_up_time DECIMAL(3, 2),                    -- Metric for ramp-up time (score between 0 and 1)
    ramp_up_latency DECIMAL(5, 3),                 -- Latency in seconds for ramp-up time metric
    bus_factor DECIMAL(3, 2),                      -- Metric for bus factor (score between 0 and 1)
    bus_factor_latency DECIMAL(5, 3),              -- Latency in seconds for bus factor metric
    correctness DECIMAL(3, 2),                     -- Metric for correctness (score between 0 and 1)
    correctness_latency DECIMAL(5, 3),             -- Latency in seconds for correctness metric
    license_compatibility DECIMAL(3, 2),           -- Metric for license compatibility (score between 0 and 1)
    license_latency DECIMAL(5, 3),                 -- Latency in seconds for license compatibility check
    maintainability DECIMAL(3, 2),                 -- Metric for maintainability (score between 0 and 1)
    maintainability_latency DECIMAL(5, 3),         -- Latency for maintainability checks
    dependency_url VARCHAR(512),                   -- The URL or location of the dependency (e.g., npm or internal registry)
    dependency_is_internal BOOLEAN DEFAULT FALSE,  -- Boolean to indicate if the dependency is internal
    created_at TIMESTAMP DEFAULT CURRENT_TIMESTAMP -- Timestamp when the package was added
);

-- Example Insertions for testing
INSERT INTO packages_combined (
    package_name, repo_link, is_internal, package_version, s3_link, net_score, final_metric, final_metric_latency, 
    ramp_up_time, ramp_up_latency, bus_factor, bus_factor_latency, correctness, correctness_latency, 
    license_compatibility, license_latency, maintainability, maintainability_latency, dependency_url, dependency_is_internal
)
VALUES (
    'lodash', 'https://github.com/lodash/lodash', FALSE, '4.17.21', NULL, 0.9, 0.88, 0.004, 
    0.8, 0.003, 0.6, 0.004, 0.9, 0.005, 1.0, 0.002, 0.85, 0.003, 'https://npmjs.com/package/underscore', FALSE
);

INSERT INTO packages_combined (
    package_name, repo_link, is_internal, package_version, s3_link, net_score, final_metric, final_metric_latency, 
    ramp_up_time, ramp_up_latency, bus_factor, bus_factor_latency, correctness, correctness_latency, 
    license_compatibility, license_latency, maintainability, maintainability_latency, dependency_url, dependency_is_internal
)
VALUES (
    'acme-utils', 'https://internal.acme.com/repo/acme-utils', TRUE, '1.2.0', 's3://internal.acme.com/acme-utils', 
    0.95, 0.92, 0.003, 0.9, 0.002, 0.85, 0.003, 0.92, 0.002, 0.95, 0.003, 0.85, 0.002, 'https://internal.acme.com/package/acme-logger', TRUE
);
=======
-- Update the function to check if a dependency is internal based on predefined internal domain
-- The domain could be stored in a constants table or a config file within your project
CREATE FUNCTION is_internal_dependency(dependency_url VARCHAR)
RETURNS BOOLEAN
LANGUAGE SQL
AS $$
DECLARE
    internal_domain VARCHAR(255);
BEGIN
    -- Assume the internal domain is stored in the 'constants' table
    SELECT value INTO internal_domain FROM constants WHERE key = 'internal_domain';

    -- Check if the URL contains the internal domain from the constants
    IF dependency_url LIKE '%' || internal_domain || '%' THEN
        -- If the URL contains the internal domain, return true
        RETURN TRUE;
    ELSE
        -- Otherwise, return false
        RETURN FALSE;
    END IF;
END;
$$;

-- Example usage
-- SELECT is_internal_dependency('https://internal.acme.com/package/dependency1');
-- This would return true.
-- SELECT is_internal_dependency('https://npmjs.com/package/dependency2');
-- This would return false.

-- 1. Create a table to store packages, including their file location and type (public or internal)
CREATE TABLE packages (
    package_id SERIAL PRIMARY KEY,    -- Unique identifier for each package
    package_name VARCHAR(255) NOT NULL,  -- Name of the package
    file_location VARCHAR(512) NOT NULL, -- Location of the file in the system (e.g., path or URL)
    is_internal BOOLEAN DEFAULT FALSE,   -- Boolean to indicate if the package is internal (true) or public (false)
    created_at TIMESTAMP DEFAULT CURRENT_TIMESTAMP  -- Timestamp of when the package was added
);

-- 2. Create a table to store dependencies of each package
-- Each dependency can be linked to a package through the foreign key (package_id)
CREATE TABLE dependencies (
    dependency_id SERIAL PRIMARY KEY,       -- Unique identifier for each dependency
    package_id INT REFERENCES packages(package_id), -- Foreign key to the associated package
    dependency_url VARCHAR(512) NOT NULL,   -- The URL or location of the dependency (e.g., npm or internal registry)
    is_internal BOOLEAN DEFAULT FALSE,      -- Boolean to indicate if the dependency is internal
    created_at TIMESTAMP DEFAULT CURRENT_TIMESTAMP  -- Timestamp of when the dependency was added
);

-- 3. Create a table to store metrics for each package
-- The metrics map directly to the TypeScript files like busFactor.ts, correctness.ts, etc.
CREATE TABLE metrics (
    metric_id SERIAL PRIMARY KEY,           -- Unique identifier for each metric entry
    package_id INT REFERENCES packages(package_id), -- Foreign key to the associated package
    ramp_up_time DECIMAL(3, 2),             -- Metric for ramp-up time (score between 0 and 1)
    bus_factor DECIMAL(3, 2),               -- Metric for bus factor (score between 0 and 1)
    correctness DECIMAL(3, 2),              -- Metric for correctness (score between 0 and 1)
    license_compatibility DECIMAL(3, 2),    -- Metric for license compatibility (score between 0 and 1)
    maintainability DECIMAL(3, 2),          -- Metric for maintainability (score between 0 and 1)
    created_at TIMESTAMP DEFAULT CURRENT_TIMESTAMP  -- Timestamp of when the metrics were recorded
);

-- 4. Create a table to store the scores and latencies for each package's metrics
CREATE TABLE scores (
    score_id SERIAL PRIMARY KEY,            -- Unique identifier for each score entry
    package_id INT REFERENCES packages(package_id), -- Foreign key to the associated package
    net_score DECIMAL(3, 2),                -- Net score for the package (between 0 and 1)
    ramp_up_latency DECIMAL(5, 3),          -- Latency in seconds for calculating the ramp-up time metric
    bus_factor_latency DECIMAL(5, 3),       -- Latency in seconds for calculating the bus factor metric
    correctness_latency DECIMAL(5, 3),      -- Latency for calculating correctness
    license_latency DECIMAL(5, 3),          -- Latency in seconds for checking license compatibility
    maintainability_latency DECIMAL(5, 3),  -- Latency for maintainability checks
    created_at TIMESTAMP DEFAULT CURRENT_TIMESTAMP  -- Timestamp of when the score and latency were recorded
);

-- 5. Example inserts to populate the tables
-- Insert a public package
INSERT INTO packages (package_name, file_location, is_internal)
VALUES ('lodash', '/path/to/lodash.zip', FALSE);
https://github.com/cloudinary/cloudinary_npm

-- Insert an internal package
INSERT INTO packages (package_name, file_location, is_internal)
VALUES ('acme-utils', 'https://internal.acme.com/packages/acme-utils.zip', TRUE);

-- Insert dependencies for the lodash package
INSERT INTO dependencies (package_id, dependency_url, is_internal)
VALUES (1, 'https://npmjs.com/package/underscore', FALSE);

-- Insert dependencies for the internal package
INSERT INTO dependencies (package_id, dependency_url, is_internal)
VALUES (2, 'https://internal.acme.com/package/acme-logger', TRUE);

-- Insert metrics for lodash
INSERT INTO metrics (package_id, ramp_up_time, bus_factor, correctness, license_compatibility, maintainability)
VALUES (1, 0.8, 0.6, 0.9, 1.0, 0.85);

-- Insert scores and latency data for lodash
INSERT INTO scores (package_id, net_score, ramp_up_latency, bus_factor_latency, correctness_latency, license_latency, maintainability_latency)
VALUES (1, 0.9, 0.005, 0.007, 0.006, 0.003, 0.008);

-- Insert metrics for the internal package
INSERT INTO metrics (package_id, ramp_up_time, bus_factor, correctness, license_compatibility, maintainability)
VALUES (2, 0.9, 0.7, 0.95, 1.0, 0.92);

-- Insert scores and latency data for the internal package
INSERT INTO scores (package_id, net_score, ramp_up_latency, bus_factor_latency, correctness_latency, license_latency, maintainability_latency)
VALUES (2, 0.95, 0.004, 0.006, 0.005, 0.002, 0.007);

-- Select query to fetch all data related to a package
-- This query joins the packages, dependencies, metrics, and scores to give a full overview
SELECT 
    p.package_name, 
    p.file_location, 
    p.is_internal, 
    d.dependency_url, 
    d.is_internal AS dependency_internal, 
    m.ramp_up_time, 
    m.bus_factor, 
    m.correctness, 
    m.license_compatibility, 
    m.maintainability, 
    s.net_score, 
    s.ramp_up_latency, 
    s.bus_factor_latency, 
    s.correctness_latency, 
    s.license_latency, 
    s.maintainability_latency
FROM 
    packages p
LEFT JOIN dependencies d ON p.package_id = d.package_id
LEFT JOIN metrics m ON p.package_id = m.package_id
LEFT JOIN scores s ON p.package_id = s.package_id;
>>>>>>> 6a6e9c93
<|MERGE_RESOLUTION|>--- conflicted
+++ resolved
@@ -1,4 +1,3 @@
-<<<<<<< HEAD
 -- 1. Create a constants table to store configurations (e.g., internal domain)
 CREATE TABLE constants (
     key VARCHAR(255) PRIMARY KEY,  -- Unique key for the configuration (e.g., 'internal_domain')
@@ -96,11 +95,10 @@
     created_at TIMESTAMP DEFAULT CURRENT_TIMESTAMP  -- Timestamp of when the score and latency were recorded
 );
 
--- 8. Example inserts to populate the tables
-
--- Insert an external package (lodash)
-INSERT INTO packages (package_name, repo_link, is_internal, version, s3_link, sub_database_link, net_score, final_metric, final_metric_latency)
-VALUES ('lodash', 'https://github.com/lodash/lodash', FALSE, '4.17.21', NULL, NULL, 0.9, 0.88, 0.004);
+-- 5. Example inserts to populate the tables
+-- Insert a public package
+INSERT INTO packages (package_name, file_location, is_internal)
+VALUES ('lodash', '/path/to/lodash.zip', FALSE);
 
 -- Insert a version-specific entry for lodash
 INSERT INTO package_versions (package_id, version, s3_location, repo_link, net_score, metric_1, metric_1_latency, metric_2, metric_2_latency, metric_3, metric_3_latency, final_metric, final_metric_latency)
@@ -177,138 +175,4 @@
 VALUES (
     'acme-utils', 'https://internal.acme.com/repo/acme-utils', TRUE, '1.2.0', 's3://internal.acme.com/acme-utils', 
     0.95, 0.92, 0.003, 0.9, 0.002, 0.85, 0.003, 0.92, 0.002, 0.95, 0.003, 0.85, 0.002, 'https://internal.acme.com/package/acme-logger', TRUE
-);
-=======
--- Update the function to check if a dependency is internal based on predefined internal domain
--- The domain could be stored in a constants table or a config file within your project
-CREATE FUNCTION is_internal_dependency(dependency_url VARCHAR)
-RETURNS BOOLEAN
-LANGUAGE SQL
-AS $$
-DECLARE
-    internal_domain VARCHAR(255);
-BEGIN
-    -- Assume the internal domain is stored in the 'constants' table
-    SELECT value INTO internal_domain FROM constants WHERE key = 'internal_domain';
-
-    -- Check if the URL contains the internal domain from the constants
-    IF dependency_url LIKE '%' || internal_domain || '%' THEN
-        -- If the URL contains the internal domain, return true
-        RETURN TRUE;
-    ELSE
-        -- Otherwise, return false
-        RETURN FALSE;
-    END IF;
-END;
-$$;
-
--- Example usage
--- SELECT is_internal_dependency('https://internal.acme.com/package/dependency1');
--- This would return true.
--- SELECT is_internal_dependency('https://npmjs.com/package/dependency2');
--- This would return false.
-
--- 1. Create a table to store packages, including their file location and type (public or internal)
-CREATE TABLE packages (
-    package_id SERIAL PRIMARY KEY,    -- Unique identifier for each package
-    package_name VARCHAR(255) NOT NULL,  -- Name of the package
-    file_location VARCHAR(512) NOT NULL, -- Location of the file in the system (e.g., path or URL)
-    is_internal BOOLEAN DEFAULT FALSE,   -- Boolean to indicate if the package is internal (true) or public (false)
-    created_at TIMESTAMP DEFAULT CURRENT_TIMESTAMP  -- Timestamp of when the package was added
-);
-
--- 2. Create a table to store dependencies of each package
--- Each dependency can be linked to a package through the foreign key (package_id)
-CREATE TABLE dependencies (
-    dependency_id SERIAL PRIMARY KEY,       -- Unique identifier for each dependency
-    package_id INT REFERENCES packages(package_id), -- Foreign key to the associated package
-    dependency_url VARCHAR(512) NOT NULL,   -- The URL or location of the dependency (e.g., npm or internal registry)
-    is_internal BOOLEAN DEFAULT FALSE,      -- Boolean to indicate if the dependency is internal
-    created_at TIMESTAMP DEFAULT CURRENT_TIMESTAMP  -- Timestamp of when the dependency was added
-);
-
--- 3. Create a table to store metrics for each package
--- The metrics map directly to the TypeScript files like busFactor.ts, correctness.ts, etc.
-CREATE TABLE metrics (
-    metric_id SERIAL PRIMARY KEY,           -- Unique identifier for each metric entry
-    package_id INT REFERENCES packages(package_id), -- Foreign key to the associated package
-    ramp_up_time DECIMAL(3, 2),             -- Metric for ramp-up time (score between 0 and 1)
-    bus_factor DECIMAL(3, 2),               -- Metric for bus factor (score between 0 and 1)
-    correctness DECIMAL(3, 2),              -- Metric for correctness (score between 0 and 1)
-    license_compatibility DECIMAL(3, 2),    -- Metric for license compatibility (score between 0 and 1)
-    maintainability DECIMAL(3, 2),          -- Metric for maintainability (score between 0 and 1)
-    created_at TIMESTAMP DEFAULT CURRENT_TIMESTAMP  -- Timestamp of when the metrics were recorded
-);
-
--- 4. Create a table to store the scores and latencies for each package's metrics
-CREATE TABLE scores (
-    score_id SERIAL PRIMARY KEY,            -- Unique identifier for each score entry
-    package_id INT REFERENCES packages(package_id), -- Foreign key to the associated package
-    net_score DECIMAL(3, 2),                -- Net score for the package (between 0 and 1)
-    ramp_up_latency DECIMAL(5, 3),          -- Latency in seconds for calculating the ramp-up time metric
-    bus_factor_latency DECIMAL(5, 3),       -- Latency in seconds for calculating the bus factor metric
-    correctness_latency DECIMAL(5, 3),      -- Latency for calculating correctness
-    license_latency DECIMAL(5, 3),          -- Latency in seconds for checking license compatibility
-    maintainability_latency DECIMAL(5, 3),  -- Latency for maintainability checks
-    created_at TIMESTAMP DEFAULT CURRENT_TIMESTAMP  -- Timestamp of when the score and latency were recorded
-);
-
--- 5. Example inserts to populate the tables
--- Insert a public package
-INSERT INTO packages (package_name, file_location, is_internal)
-VALUES ('lodash', '/path/to/lodash.zip', FALSE);
-https://github.com/cloudinary/cloudinary_npm
-
--- Insert an internal package
-INSERT INTO packages (package_name, file_location, is_internal)
-VALUES ('acme-utils', 'https://internal.acme.com/packages/acme-utils.zip', TRUE);
-
--- Insert dependencies for the lodash package
-INSERT INTO dependencies (package_id, dependency_url, is_internal)
-VALUES (1, 'https://npmjs.com/package/underscore', FALSE);
-
--- Insert dependencies for the internal package
-INSERT INTO dependencies (package_id, dependency_url, is_internal)
-VALUES (2, 'https://internal.acme.com/package/acme-logger', TRUE);
-
--- Insert metrics for lodash
-INSERT INTO metrics (package_id, ramp_up_time, bus_factor, correctness, license_compatibility, maintainability)
-VALUES (1, 0.8, 0.6, 0.9, 1.0, 0.85);
-
--- Insert scores and latency data for lodash
-INSERT INTO scores (package_id, net_score, ramp_up_latency, bus_factor_latency, correctness_latency, license_latency, maintainability_latency)
-VALUES (1, 0.9, 0.005, 0.007, 0.006, 0.003, 0.008);
-
--- Insert metrics for the internal package
-INSERT INTO metrics (package_id, ramp_up_time, bus_factor, correctness, license_compatibility, maintainability)
-VALUES (2, 0.9, 0.7, 0.95, 1.0, 0.92);
-
--- Insert scores and latency data for the internal package
-INSERT INTO scores (package_id, net_score, ramp_up_latency, bus_factor_latency, correctness_latency, license_latency, maintainability_latency)
-VALUES (2, 0.95, 0.004, 0.006, 0.005, 0.002, 0.007);
-
--- Select query to fetch all data related to a package
--- This query joins the packages, dependencies, metrics, and scores to give a full overview
-SELECT 
-    p.package_name, 
-    p.file_location, 
-    p.is_internal, 
-    d.dependency_url, 
-    d.is_internal AS dependency_internal, 
-    m.ramp_up_time, 
-    m.bus_factor, 
-    m.correctness, 
-    m.license_compatibility, 
-    m.maintainability, 
-    s.net_score, 
-    s.ramp_up_latency, 
-    s.bus_factor_latency, 
-    s.correctness_latency, 
-    s.license_latency, 
-    s.maintainability_latency
-FROM 
-    packages p
-LEFT JOIN dependencies d ON p.package_id = d.package_id
-LEFT JOIN metrics m ON p.package_id = m.package_id
-LEFT JOIN scores s ON p.package_id = s.package_id;
->>>>>>> 6a6e9c93
+);