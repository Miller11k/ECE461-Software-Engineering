--- conflicted
+++ resolved
@@ -2,9 +2,8 @@
 
 # change this to run from any directory
 cd "$(dirname "$0")"
+echo "Running from $(pwd)"
 
-<<<<<<< HEAD
-=======
 # clear the build directory
 # rm -rf build
 # mkdir build
@@ -12,7 +11,6 @@
 #build the project
 npx tsc
 
->>>>>>> dbe28646
 case $1 in
   build)
     npx tsc
@@ -21,30 +19,7 @@
   install)
     npm install
     ;;
-<<<<<<< HEAD
-  test)
-    npm run test
-    ;;
-  chelp)
-    ./dist/cli.js --help
-    ;;
-  help)
-    echo "Usage: ./run.sh [command]"
-    echo "Commands:"
-    echo "  build: Build the project"
-    echo "  install: Install dependencies"
-    echo "  URL_FILE: Run the project with the URL file"
-    echo "  test: Run the tests"
-    echo "  chelp: show the CLI help"
-    echo "  help: Show this help"
-    ;;
-  *)
-    ./dist/cli.js $1
-    ;;
-esac
-=======
     *)
     ./dist/cli.js $@
     ;;
 esac
->>>>>>> dbe28646
